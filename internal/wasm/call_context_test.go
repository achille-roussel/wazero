package wasm

import (
	"context"
	"errors"
	"fmt"
	"os"
	"testing"

	"github.com/tetratelabs/wazero/internal/sys"
	testfs "github.com/tetratelabs/wazero/internal/testing/fs"
	"github.com/tetratelabs/wazero/internal/testing/require"
	"github.com/tetratelabs/wazero/internal/wasi_snapshot_preview1"
	"github.com/tetratelabs/wazero/wasi"
)

func TestCallContext_WithMemory(t *testing.T) {
	tests := []struct {
		name       string
		mod        *CallContext
		mem        *MemoryInstance
		expectSame bool
	}{
		{
			name:       "nil->nil: same",
			mod:        &CallContext{},
			mem:        nil,
			expectSame: true,
		},
		{
			name:       "nil->mem: not same",
			mod:        &CallContext{},
			mem:        &MemoryInstance{},
			expectSame: false,
		},
		{
			name:       "mem->nil: same",
			mod:        &CallContext{memory: &MemoryInstance{}},
			mem:        nil,
			expectSame: true,
		},
		{
			name:       "mem1->mem2: not same",
			mod:        &CallContext{memory: &MemoryInstance{}},
			mem:        &MemoryInstance{},
			expectSame: false,
		},
	}

	for _, tt := range tests {
		tc := tt

		t.Run(tc.name, func(t *testing.T) {
			mod2 := tc.mod.WithMemory(tc.mem)
			if tc.expectSame {
				require.Same(t, tc.mod, mod2)
			} else {
				require.NotSame(t, tc.mod, mod2)
				require.Equal(t, tc.mem, mod2.memory)
			}
		})
	}
}

func TestCallContext_String(t *testing.T) {
	s, ns := newStore()

	tests := []struct {
		name, moduleName, expected string
	}{
		{
			name:       "empty",
			moduleName: "",
			expected:   "Module[]",
		},
		{
			name:       "not empty",
			moduleName: "math",
			expected:   "Module[math]",
		},
	}

	for _, tt := range tests {
		tc := tt

		t.Run(tc.name, func(t *testing.T) {
			// Ensure paths that can create the host module can see the name.
			m, err := s.Instantiate(context.Background(), ns, &Module{}, tc.moduleName, nil)
			defer m.Close(testCtx) //nolint

			require.NoError(t, err)
			require.Equal(t, tc.expected, m.String())
			require.Equal(t, tc.expected, ns.Module(m.Name()).String())
		})
	}
}

func TestCallContext_Close(t *testing.T) {
	s, ns := newStore()

	tests := []struct {
		name           string
		closer         func(context.Context, *CallContext) error
		expectedClosed uint64
	}{
		{
			name: "Close()",
			closer: func(ctx context.Context, callContext *CallContext) error {
				return callContext.Close(ctx)
			},
			expectedClosed: uint64(1),
		},
		{
			name: "CloseWithExitCode(255)",
			closer: func(ctx context.Context, callContext *CallContext) error {
				return callContext.CloseWithExitCode(ctx, 255)
			},
			expectedClosed: uint64(255)<<32 + 1,
		},
	}

	for _, tt := range tests {
		tc := tt
		t.Run(fmt.Sprintf("%s calls ns.CloseWithExitCode(module.name))", tc.name), func(t *testing.T) {
			for _, ctx := range []context.Context{nil, testCtx} { // Ensure it doesn't crash on nil!
				moduleName := t.Name()
				m, err := s.Instantiate(ctx, ns, &Module{}, moduleName, nil)
				require.NoError(t, err)

				// We use side effects to see if Close called ns.CloseWithExitCode (without repeating store_test.go).
				// One side effect of ns.CloseWithExitCode is that the moduleName can no longer be looked up.
				require.Equal(t, ns.Module(moduleName), m)

				// Closing should not err.
				require.NoError(t, tc.closer(ctx, m))

				require.Equal(t, tc.expectedClosed, *m.closed)

				// Verify our intended side-effect
				require.Nil(t, ns.Module(moduleName))

				// Verify no error closing again.
				require.NoError(t, tc.closer(ctx, m))
			}
		})
	}

	t.Run("calls Context.Close()", func(t *testing.T) {
		sysCtx := sys.DefaultContext(wasi.NewFS(testfs.FS{"foo": &testfs.File{}}))

<<<<<<< HEAD
		_, err := pathOpen(sysCtx, "/foo")
=======
		_, err := fsCtx.OpenFile("/foo", os.O_RDONLY, 0)
>>>>>>> 15dc3d7d
		require.NoError(t, err)

		m, err := s.Instantiate(context.Background(), ns, &Module{}, t.Name(), sysCtx)
		require.NoError(t, err)

		// We use side effects to determine if Close in fact called Context.Close (without repeating sys_test.go).
		// One side effect of Context.Close is that it closes all open files. Verify our base case.
		numFilesBefore := sysCtx.NumFiles()
		require.True(t, numFilesBefore != 0, "sysCtx has opened files")

		// Closing should not err.
		require.NoError(t, m.Close(testCtx))

		// Verify our intended side-effect
		numFilesAfter := sysCtx.NumFiles()
		require.False(t, numFilesAfter != 0, "expected no opened files")

		// Verify no error closing again.
		require.NoError(t, m.Close(testCtx))
	})

	t.Run("error closing", func(t *testing.T) {
		// Right now, the only way to err closing the sys context is if a File.Close erred.
		testFS := testfs.FS{"foo": &testfs.File{CloseErr: errors.New("error closing")}}
		sysCtx := sys.DefaultContext(wasi.NewFS(testFS))

<<<<<<< HEAD
		_, err := pathOpen(sysCtx, "/foo")
=======
		_, err := fsCtx.OpenFile("/foo", os.O_RDONLY, 0)
>>>>>>> 15dc3d7d
		require.NoError(t, err)

		m, err := s.Instantiate(context.Background(), ns, &Module{}, t.Name(), sysCtx)
		require.NoError(t, err)

		require.EqualError(t, m.Close(testCtx), "error closing")

		// Verify our intended side-effect
		numFiles := sysCtx.NumFiles()
		require.False(t, numFiles != 0, "expected no opened files")
	})
}

func TestCallContext_CallDynamic(t *testing.T) {
	s, ns := newStore()

	tests := []struct {
		name           string
		closer         func(context.Context, *CallContext) error
		expectedClosed uint64
	}{
		{
			name: "Close()",
			closer: func(ctx context.Context, callContext *CallContext) error {
				return callContext.Close(ctx)
			},
			expectedClosed: uint64(1),
		},
		{
			name: "CloseWithExitCode(255)",
			closer: func(ctx context.Context, callContext *CallContext) error {
				return callContext.CloseWithExitCode(ctx, 255)
			},
			expectedClosed: uint64(255)<<32 + 1,
		},
	}

	for _, tt := range tests {
		tc := tt
		t.Run(fmt.Sprintf("%s calls ns.CloseWithExitCode(module.name))", tc.name), func(t *testing.T) {
			for _, ctx := range []context.Context{nil, testCtx} { // Ensure it doesn't crash on nil!
				moduleName := t.Name()
				m, err := s.Instantiate(ctx, ns, &Module{}, moduleName, nil)
				require.NoError(t, err)

				// We use side effects to see if Close called ns.CloseWithExitCode (without repeating store_test.go).
				// One side effect of ns.CloseWithExitCode is that the moduleName can no longer be looked up.
				require.Equal(t, ns.Module(moduleName), m)

				// Closing should not err.
				require.NoError(t, tc.closer(ctx, m))

				require.Equal(t, tc.expectedClosed, *m.closed)

				// Verify our intended side-effect
				require.Nil(t, ns.Module(moduleName))

				// Verify no error closing again.
				require.NoError(t, tc.closer(ctx, m))
			}
		})
	}

	t.Run("calls Context.Close()", func(t *testing.T) {
		sysCtx := sys.DefaultContext(wasi.NewFS(testfs.FS{"foo": &testfs.File{}}))

<<<<<<< HEAD
		_, err := pathOpen(sysCtx, "/foo")
=======
		_, err := fsCtx.OpenFile("/foo", os.O_RDONLY, 0)
>>>>>>> 15dc3d7d
		require.NoError(t, err)

		m, err := s.Instantiate(context.Background(), ns, &Module{}, t.Name(), sysCtx)
		require.NoError(t, err)

		// We use side effects to determine if Close in fact called Context.Close (without repeating sys_test.go).
		// One side effect of Context.Close is that it closes all open files. Verify our base case.
		numFilesBefore := sysCtx.NumFiles()
		require.True(t, numFilesBefore != 0, "sysCtx has opened files")

		// Closing should not err.
		require.NoError(t, m.Close(testCtx))

		// Verify our intended side-effect
		numFilesAfter := sysCtx.NumFiles()
		require.False(t, numFilesAfter != 0, "expected no opened files")

		// Verify no error closing again.
		require.NoError(t, m.Close(testCtx))
	})

	t.Run("error closing", func(t *testing.T) {
		// Right now, the only way to err closing the sys context is if a File.Close erred.
		testFS := testfs.FS{"foo": &testfs.File{CloseErr: errors.New("error closing")}}
		sysCtx := sys.DefaultContext(wasi.NewFS(testFS))

<<<<<<< HEAD
		_, err := pathOpen(sysCtx, "/foo")
=======
		_, err := fsCtx.OpenFile("/foo", os.O_RDONLY, 0)
>>>>>>> 15dc3d7d
		require.NoError(t, err)

		m, err := s.Instantiate(context.Background(), ns, &Module{}, t.Name(), sysCtx)
		require.NoError(t, err)

		require.EqualError(t, m.Close(testCtx), "error closing")

		// Verify our intended side-effect
		numFiles := sysCtx.NumFiles()
		require.False(t, numFiles != 0, "expected no opened files")
	})
}

func pathOpen(sysCtx *sys.Context, path string) (wasi_snapshot_preview1.Fd, error) {
	fd, errno := sysCtx.PathOpen(
		wasi_snapshot_preview1.None,
		0, // lookupflags
		path,
		0,                        // oflags
		wasi_snapshot_preview1.R, // fsRightsBase
		wasi_snapshot_preview1.R, // fsRightsInheriting
		0,                        // fdflags
	)
	if errno != wasi_snapshot_preview1.ESUCCESS {
		return wasi_snapshot_preview1.None, errno
	}
	return fd, nil
}<|MERGE_RESOLUTION|>--- conflicted
+++ resolved
@@ -148,11 +148,7 @@
 	t.Run("calls Context.Close()", func(t *testing.T) {
 		sysCtx := sys.DefaultContext(wasi.NewFS(testfs.FS{"foo": &testfs.File{}}))
 
-<<<<<<< HEAD
 		_, err := pathOpen(sysCtx, "/foo")
-=======
-		_, err := fsCtx.OpenFile("/foo", os.O_RDONLY, 0)
->>>>>>> 15dc3d7d
 		require.NoError(t, err)
 
 		m, err := s.Instantiate(context.Background(), ns, &Module{}, t.Name(), sysCtx)
@@ -179,11 +175,7 @@
 		testFS := testfs.FS{"foo": &testfs.File{CloseErr: errors.New("error closing")}}
 		sysCtx := sys.DefaultContext(wasi.NewFS(testFS))
 
-<<<<<<< HEAD
-		_, err := pathOpen(sysCtx, "/foo")
-=======
 		_, err := fsCtx.OpenFile("/foo", os.O_RDONLY, 0)
->>>>>>> 15dc3d7d
 		require.NoError(t, err)
 
 		m, err := s.Instantiate(context.Background(), ns, &Module{}, t.Name(), sysCtx)
@@ -250,11 +242,7 @@
 	t.Run("calls Context.Close()", func(t *testing.T) {
 		sysCtx := sys.DefaultContext(wasi.NewFS(testfs.FS{"foo": &testfs.File{}}))
 
-<<<<<<< HEAD
-		_, err := pathOpen(sysCtx, "/foo")
-=======
 		_, err := fsCtx.OpenFile("/foo", os.O_RDONLY, 0)
->>>>>>> 15dc3d7d
 		require.NoError(t, err)
 
 		m, err := s.Instantiate(context.Background(), ns, &Module{}, t.Name(), sysCtx)
@@ -281,11 +269,7 @@
 		testFS := testfs.FS{"foo": &testfs.File{CloseErr: errors.New("error closing")}}
 		sysCtx := sys.DefaultContext(wasi.NewFS(testFS))
 
-<<<<<<< HEAD
-		_, err := pathOpen(sysCtx, "/foo")
-=======
 		_, err := fsCtx.OpenFile("/foo", os.O_RDONLY, 0)
->>>>>>> 15dc3d7d
 		require.NoError(t, err)
 
 		m, err := s.Instantiate(context.Background(), ns, &Module{}, t.Name(), sysCtx)
