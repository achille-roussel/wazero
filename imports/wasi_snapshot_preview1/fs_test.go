--- conflicted
+++ resolved
@@ -52,17 +52,10 @@
 	// open both paths without using WASI
 	ctx := mod.(*wasm.CallContext)
 
-<<<<<<< HEAD
 	fdToClose, err := open(ctx.Sys, path1)
 	require.NoError(t, err)
 
 	fdToKeep, err := open(ctx.Sys, path2)
-=======
-	fdToClose, err := fsc.OpenFile(path1, os.O_RDONLY, 0)
-	require.NoError(t, err)
-
-	fdToKeep, err := fsc.OpenFile(path2, os.O_RDONLY, 0)
->>>>>>> 15dc3d7d
 	require.NoError(t, err)
 
 	// Close
@@ -113,17 +106,10 @@
 	// open both paths without using WASI
 	ctx := mod.(*wasm.CallContext)
 
-<<<<<<< HEAD
 	fileFd, err := open(ctx.Sys, file)
 	require.NoError(t, err)
 
 	dirFd, err := open(ctx.Sys, dir)
-=======
-	fileFd, err := fsc.OpenFile(file, os.O_RDONLY, 0)
-	require.NoError(t, err)
-
-	dirFd, err := fsc.OpenFile(dir, os.O_RDONLY, 0)
->>>>>>> 15dc3d7d
 	require.NoError(t, err)
 
 	tests := []struct {
@@ -289,17 +275,10 @@
 	// open both paths without using WASI
 	ctx := mod.(*wasm.CallContext)
 
-<<<<<<< HEAD
 	fileFd, err := open(ctx.Sys, file)
 	require.NoError(t, err)
 
 	dirFd, err := open(ctx.Sys, dir)
-=======
-	fileFd, err := fsc.OpenFile(file, os.O_RDONLY, 0)
-	require.NoError(t, err)
-
-	dirFd, err := fsc.OpenFile(dir, os.O_RDONLY, 0)
->>>>>>> 15dc3d7d
 	require.NoError(t, err)
 
 	tests := []struct {
@@ -1151,11 +1130,7 @@
 
 	ctx := mod.(*wasm.CallContext)
 
-<<<<<<< HEAD
 	fd, err := open(ctx.Sys, "dir")
-=======
-	fd, err := fsc.OpenFile("dir", os.O_RDONLY, 0)
->>>>>>> 15dc3d7d
 	require.NoError(t, err)
 
 	tests := []struct {
@@ -1434,17 +1409,10 @@
 
 	ctx := mod.(*wasm.CallContext)
 
-<<<<<<< HEAD
 	dirFD, err := open(ctx.Sys, "dir")
 	require.NoError(t, err)
 
 	fileFD, err := open(ctx.Sys, "notdir")
-=======
-	dirFD, err := fsc.OpenFile("dir", os.O_RDONLY, 0)
-	require.NoError(t, err)
-
-	fileFD, err := fsc.OpenFile("notdir", os.O_RDONLY, 0)
->>>>>>> 15dc3d7d
 	require.NoError(t, err)
 
 	tests := []struct {
@@ -2200,17 +2168,10 @@
 
 	rootFd := uint32(3) // after stderr
 
-<<<<<<< HEAD
 	fileFd, err := open(ctx.Sys, file)
 	require.NoError(t, err)
 
 	dirFd, err := open(ctx.Sys, dir)
-=======
-	fileFd, err := fsc.OpenFile(file, os.O_RDONLY, 0)
-	require.NoError(t, err)
-
-	dirFd, err := fsc.OpenFile(dir, os.O_RDONLY, 0)
->>>>>>> 15dc3d7d
 	require.NoError(t, err)
 
 	tests := []struct {
@@ -2624,13 +2585,8 @@
 	}
 	testFS := wasi.NewFS(fstest.MapFS{pathName[1:]: mapFile}) // strip the leading slash
 	mod, r, log := requireProxyModule(t, wazero.NewModuleConfig().WithFS(testFS))
-<<<<<<< HEAD
 	ctx := mod.(*wasm.CallContext)
 	fd, err := open(ctx.Sys, pathName)
-=======
-	fsc := mod.(*wasm.CallContext).Sys.FS()
-	fd, err := fsc.OpenFile(pathName, os.O_RDONLY, 0)
->>>>>>> 15dc3d7d
 	require.NoError(t, err)
 	return mod, uint32(fd), log, r
 }
@@ -2639,13 +2595,8 @@
 func requireOpenWritableFile(t *testing.T, tmpDir string, pathName string) (api.Module, uint32, *bytes.Buffer, api.Closer) {
 	writeable, testFS := createWriteableFile(t, tmpDir, pathName, []byte{})
 	mod, r, log := requireProxyModule(t, wazero.NewModuleConfig().WithFS(testFS))
-<<<<<<< HEAD
 	ctx := mod.(*wasm.CallContext)
 	fd, err := open(ctx.Sys, pathName)
-=======
-	fsc := mod.(*wasm.CallContext).Sys.FS()
-	fd, err := fsc.OpenFile(pathName, os.O_RDWR, 0)
->>>>>>> 15dc3d7d
 	require.NoError(t, err)
 
 	// Swap the read-only file with a writeable one until #390
