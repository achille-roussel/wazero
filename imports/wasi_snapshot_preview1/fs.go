--- conflicted
+++ resolved
@@ -7,11 +7,7 @@
 	"io"
 	"io/fs"
 	"math"
-<<<<<<< HEAD
-=======
 	"os"
-	"path"
->>>>>>> 15dc3d7d
 	"syscall"
 
 	"github.com/tetratelabs/wazero/api"
@@ -156,24 +152,9 @@
 		return ErrnoFault
 	}
 
-<<<<<<< HEAD
 	stat, errno := ctx.Sys.FdFdstatGet(fd)
 	if errno != ErrnoSuccess {
 		return errno
-=======
-	stat, err := fsc.StatFile(fd)
-	if err != nil {
-		return toErrno(err)
-	}
-
-	filetype := getWasiFiletype(stat.Mode())
-	var fdflags uint16
-
-	// Determine if it is writeable
-	if w := fsc.FdWriter(fd); w != nil {
-		// TODO: maybe cache flags to open instead
-		fdflags = wasi_snapshot_preview1.FD_APPEND
->>>>>>> 15dc3d7d
 	}
 
 	b := stat.Marshal()
@@ -1117,23 +1098,10 @@
 	dirflags := wasi_snapshot_preview1.Lookupflags(params[1])
 	pathPtr := uint32(params[2])
 	pathLen := uint32(params[3])
-<<<<<<< HEAD
 	oflags := wasi_snapshot_preview1.Oflags(params[4])
 	fsRightsBase := wasi_snapshot_preview1.Rights(params[5])
 	fsRightsInheriting := wasi_snapshot_preview1.Rights(params[6])
 	fdflags := wasi_snapshot_preview1.Fdflags(params[7])
-=======
-
-	// oflags are currently not something we can pass to the filesystem to
-	// enforce, because fs.FS has no flags parameter. So, we have to validate
-	// them externally, in worst case after the file was already allocated.
-	oflags := uint16(params[4])
-
-	// rights aren't used
-	_, _ = params[5], params[6]
-
-	fdflags := uint16(params[7])
->>>>>>> 15dc3d7d
 	resultOpenedFd := uint32(params[8])
 
 	// Note: We don't handle AT_FDCWD, as that's resolved in the compiler.
@@ -1168,7 +1136,6 @@
 	// path="bar", this should open "/tmp/foo/bar" not "/bar".
 	//
 	// See https://linux.die.net/man/2/openat
-<<<<<<< HEAD
 	newFD, errno := ctx.Sys.PathOpen(dirfd, dirflags, path, oflags, fsRightsBase, fsRightsInheriting, fdflags)
 	if errno != ErrnoSuccess {
 		return errno
@@ -1184,26 +1151,6 @@
 			if errno = failIfNotDirectory(fsc, newFD); errno != ErrnoSuccess {
 				return errno
 			}
-=======
-	pathName := string(b)
-	var newFD uint32
-	var err error
-	if isDir && oflags&wasi_snapshot_preview1.O_CREAT != 0 {
-		newFD, err = fsc.Mkdir(pathName, 0o700)
-	} else {
-		newFD, err = fsc.OpenFile(pathName, fileOpenFlags, 0o600)
-	}
-
-	if err != nil {
-		return toErrno(err)
-	}
-
-	// Check any flags that require the file to evaluate.
-	if isDir {
-		if errno := failIfNotDirectory(fsc, newFD); errno != ErrnoSuccess {
-			return errno
->>>>>>> 15dc3d7d
-		}
 	*/
 
 	binary.LittleEndian.PutUint32(resultBuf, uint32(newFD))
